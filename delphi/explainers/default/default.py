import asyncio

from ..explainer import Example, Explainer
from .prompt_builder import build_prompt


class DefaultExplainer(Explainer):
    name = "default"

    def __init__(
        self,
        client,
        tokenizer,
        verbose: bool = False,
        activations: bool = False,
        cot: bool = False,
        threshold: float = 0.6,
        temperature: float = 0.0,
        **generation_kwargs,
    ):
<<<<<<< HEAD
        self.client = client
        self.tokenizer = tokenizer
        self.verbose = verbose

        self.activations = activations
        self.cot = cot
        self.threshold = threshold
        self.temperature = temperature
        self.generation_kwargs = generation_kwargs


    def _build_prompt(self, examples):
=======
        super().__init__(
            client,
            tokenizer,
            verbose,
            activations,
            cot,
            threshold,
            temperature,
            **generation_kwargs,
        )

    def _build_prompt(self, examples: list[Example]) -> list[dict]:
>>>>>>> c344cb2d
        highlighted_examples = []

        for i, example in enumerate(examples):
            str_toks = self.tokenizer.batch_decode(example.tokens)
            activations = example.activations.tolist()
            highlighted_examples.append(self._highlight(str_toks, activations))

            if self.activations:
                assert (
                    example.normalized_activations is not None
                ), "Normalized activations are required for activations in explainer"
                normalized_activations = example.normalized_activations.tolist()
                highlighted_examples.append(
                    self._join_activations(
                        str_toks, activations, normalized_activations
                    )
                )

        highlighted_examples = "\n".join(highlighted_examples)

        return build_prompt(
            examples=highlighted_examples,
            activations=self.activations,
            cot=self.cot,
        )

    def call_sync(self, record):
        return asyncio.run(self.__call__(record))<|MERGE_RESOLUTION|>--- conflicted
+++ resolved
@@ -18,20 +18,6 @@
         temperature: float = 0.0,
         **generation_kwargs,
     ):
-<<<<<<< HEAD
-        self.client = client
-        self.tokenizer = tokenizer
-        self.verbose = verbose
-
-        self.activations = activations
-        self.cot = cot
-        self.threshold = threshold
-        self.temperature = temperature
-        self.generation_kwargs = generation_kwargs
-
-
-    def _build_prompt(self, examples):
-=======
         super().__init__(
             client,
             tokenizer,
@@ -44,7 +30,6 @@
         )
 
     def _build_prompt(self, examples: list[Example]) -> list[dict]:
->>>>>>> c344cb2d
         highlighted_examples = []
 
         for i, example in enumerate(examples):
