import asyncio
import json
import os
import time
<<<<<<< HEAD
from pathlib import Path
=======
>>>>>>> c9ed917b
from functools import partial

import orjson
import torch
from simple_parsing import ArgumentParser
<<<<<<< HEAD
from delphi.explainers.explainer import ExplainerResult

from delphi.clients import Offline, OpenRouter
from delphi.config import ExperimentConfig, FeatureConfig
from delphi.explainers import DefaultExplainer
from delphi.features import FeatureDataset, FeatureLoader
from delphi.features.constructors import default_constructor
from delphi.features.samplers import sample
from delphi.pipeline import Pipe, Pipeline, process_wrapper
from delphi.scorers import DetectionScorer, FuzzingScorer

"""
uv run python -m examples.example_script --model monet_cache_converted/850m --module .model.layers.4.router --features 6144  --width 262144
uv run python -m sglang_router.launch_server --model-path "hugging-quants/Meta-Llama-3.1-70B-Instruct-AWQ-INT4" --port 8000 --host 0.0.0.0 --tensor-parallel-size=2 --mem-fraction-static=0.8 --dp-size 2 
uv run python -m examples.example_script --model itda_cache/pythia-l9_mlp-transcoder-mean-skip-k32 --module gpt_neox.layers.9.mlp --features 500 --width 50142 --random_subset
uv run python -m examples.example_script --model pkm_saes/baseline --module model.layers.9 --features 500 --random_subset

"""
# run with python examples/example_script.py --model gemma/16k --module .model.layers.10 --features 100 --experiment_name test
=======

from delphi.clients import Offline
from delphi.config import ExperimentConfig, LatentConfig
from delphi.explainers import DefaultExplainer
from delphi.latents import LatentDataset, LatentLoader
from delphi.latents.constructors import default_constructor
from delphi.latents.samplers import sample
from delphi.pipeline import Pipe, Pipeline, process_wrapper
from delphi.scorers import DetectionScorer, FuzzingScorer

# run with python examples/example_script.py --model gemma/16k --module
# .model.layers.10 --latents 100 --experiment_name test

>>>>>>> c9ed917b

async def main(args):
    module = args.module
    latent_cfg = args.latent_options
    experiment_cfg = args.experiment_options
    shown_examples = args.shown_examples
<<<<<<< HEAD
    n_features = args.features  
    start_feature = 0
    sae_model = args.model

    raw_dir = f"results/{args.model}"
    features = torch.arange(start_feature,start_feature+n_features)
    cache_config_dir = f"{raw_dir}/{module}/config.json"
    with open(cache_config_dir, "r") as f:
        cache_config = json.load(f)
    if "width" in cache_config:
        feature_cfg.width = cache_config["width"]
    
    max_feat = 0
    for st_file in (Path(raw_dir) / module).glob(f"*.safetensors"):
        _, end = map(int, st_file.stem.split("_"))
        max_feat = max(max_feat, end)
    if max_feat != 0:
        feature_cfg.width = max_feat + 1
    
    if args.random_subset:
        torch.manual_seed(0)
        features = torch.randperm(feature_cfg.width)[:n_features]
    feature_dict = {f"{module}": features}

    dataset = FeatureDataset(
        raw_dir=raw_dir,
        cfg=feature_cfg,
=======
    n_latents = args.latents
    start_latent = args.start_latent
    sae_model = args.model
    latent_dict = {f"{module}": torch.arange(start_latent, start_latent + n_latents)}
    dataset = LatentDataset(
        raw_dir="raw_latents",
        cfg=latent_cfg,
>>>>>>> c9ed917b
        modules=[module],
        latents=latent_dict,
    )

<<<<<<< HEAD
    constructor=partial(
        default_constructor,
        # token_loader=lambda: dataset.load_tokens(),
        token_loader=None,
        n_random=experiment_cfg.n_random, 
        ctx_len=experiment_cfg.example_ctx_len, 
        max_examples=feature_cfg.max_examples
    )
    sampler=partial(sample,cfg=experiment_cfg)
    loader = FeatureLoader(dataset, constructor=constructor, sampler=sampler)
    ### Load client ###
    
    # client = Offline("hugging-quants/Meta-Llama-3.1-70B-Instruct-AWQ-INT4",max_memory=0.8,max_model_len=5120)
    client = OpenRouter("hugging-quants/Meta-Llama-3.1-70B-Instruct-AWQ-INT4", api_key="hey",
                        base_url="http://localhost:8000/v1/chat/completions")
    
=======
    constructor = partial(
        default_constructor,
        token_loader=lambda: dataset.load_tokens(),
        n_random=experiment_cfg.n_random,
        ctx_len=experiment_cfg.example_ctx_len,
        max_examples=latent_cfg.max_examples,
    )
    sampler = partial(sample, cfg=experiment_cfg)
    loader = LatentLoader(dataset, constructor=constructor, sampler=sampler)
    ### Load client ###

    client = Offline(
        "hugging-quants/Meta-Llama-3.1-70B-Instruct-AWQ-INT4",
        max_memory=0.8,
        max_model_len=5120,
    )

>>>>>>> c9ed917b
    ### Build Explainer pipe ###
    def explainer_preprocess(record):
        explanation_path = f"results/explanations/{sae_model}/{experiment_name}/{record.feature}.txt"
        if os.path.exists(explanation_path):
            return ExplainerResult(record=record,
                                   explanation=orjson.loads(open(explanation_path, "rb").read()))
        return record
    
    def explainer_postprocess(result):
        with open(
            f"results/explanations/{sae_model}/{experiment_name}/{result.record.latent}.txt",
            "wb",
        ) as f:
            f.write(orjson.dumps(result.explanation))

        return result

    # try making the directory if it doesn't exist
    os.makedirs(f"results/explanations/{sae_model}/{experiment_name}", exist_ok=True)

    explainer_pipe = process_wrapper(
        DefaultExplainer(
            client,
            tokenizer=dataset.tokenizer,
            threshold=0.3,
        ),
        preprocess=explainer_preprocess,
        postprocess=explainer_postprocess,
    )

    # save the experiment config
    with open(
        f"results/explanations/{sae_model}/{experiment_name}/experiment_config.json",
        "w",
    ) as f:
        print(experiment_cfg.to_dict())
        f.write(json.dumps(experiment_cfg.to_dict()))

    pipeline = Pipeline(
        loader,
        explainer_pipe,
    )
    explanations = await pipeline.run(100)

    ### Build Scorer pipe ###

    def scorer_preprocess(result):
        record = result.record
        record.explanation = result.explanation
        record.extra_examples = record.not_active

        return record

    def scorer_postprocess(result, score_dir):
        record = result.record
        with open(
            f"results/scores/{sae_model}/{experiment_name}/{score_dir}/{record.latent}.txt",
            "wb",
        ) as f:
            f.write(orjson.dumps(result.score))

    os.makedirs(
        f"results/scores/{sae_model}/{experiment_name}/detection", exist_ok=True
    )
    os.makedirs(f"results/scores/{sae_model}/{experiment_name}/fuzz", exist_ok=True)

    # save the experiment config
    with open(
        f"results/scores/{sae_model}/{experiment_name}/detection/experiment_config.json",
        "w",
    ) as f:
        f.write(json.dumps(experiment_cfg.to_dict()))

    with open(
        f"results/scores/{sae_model}/{experiment_name}/fuzz/experiment_config.json", "w"
    ) as f:
        f.write(json.dumps(experiment_cfg.to_dict()))

<<<<<<< HEAD
    log_prob = False
    scorer_pipe = Pipe(process_wrapper(
            DetectionScorer(client, tokenizer=dataset.tokenizer, batch_size=shown_examples,verbose=False,log_prob=log_prob),
=======
    scorer_pipe = Pipe(
        process_wrapper(
            DetectionScorer(
                client,
                tokenizer=dataset.tokenizer,
                batch_size=shown_examples,
                verbose=False,
                log_prob=True,
            ),
>>>>>>> c9ed917b
            preprocess=scorer_preprocess,
            postprocess=partial(scorer_postprocess, score_dir="detection"),
        ),
        process_wrapper(
<<<<<<< HEAD
            FuzzingScorer(client, tokenizer=dataset.tokenizer, batch_size=shown_examples,verbose=False,log_prob=log_prob),
=======
            FuzzingScorer(
                client,
                tokenizer=dataset.tokenizer,
                batch_size=shown_examples,
                verbose=False,
                log_prob=True,
            ),
>>>>>>> c9ed917b
            preprocess=scorer_preprocess,
            postprocess=partial(scorer_postprocess, score_dir="fuzz"),
        ),
    )

    ### Build the pipeline ###

    pipeline = Pipeline(
        explanations,
        scorer_pipe,
    )
    start_time = time.time()
    asyncio.run(pipeline.run(50))
    end_time = time.time()
    print(f"Time taken: {end_time - start_time} seconds")


if __name__ == "__main__":
    parser = ArgumentParser()
    parser.add_argument("--shown_examples", type=int, default=5)
    parser.add_argument("--model", type=str, default="gemma/16k")
    parser.add_argument("--module", type=str, default=".model.layers.10")
    parser.add_argument("--latents", type=int, default=100)
    parser.add_argument("--experiment_name", type=str, default="default")
    parser.add_argument("--random_subset", action="store_true")
    parser.add_argument("--neighbors", action="store_true")
    parser.add_argument("--substitute_within_group_explanations", action="store_true")
    parser.add_arguments(ExperimentConfig, dest="experiment_options")
    parser.add_arguments(LatentConfig, dest="latent_options")
    args = parser.parse_args()
    experiment_name = args.experiment_name

    asyncio.run(main(args))<|MERGE_RESOLUTION|>--- conflicted
+++ resolved
@@ -2,38 +2,14 @@
 import json
 import os
 import time
-<<<<<<< HEAD
 from pathlib import Path
-=======
->>>>>>> c9ed917b
 from functools import partial
 
 import orjson
 import torch
 from simple_parsing import ArgumentParser
-<<<<<<< HEAD
-from delphi.explainers.explainer import ExplainerResult
 
 from delphi.clients import Offline, OpenRouter
-from delphi.config import ExperimentConfig, FeatureConfig
-from delphi.explainers import DefaultExplainer
-from delphi.features import FeatureDataset, FeatureLoader
-from delphi.features.constructors import default_constructor
-from delphi.features.samplers import sample
-from delphi.pipeline import Pipe, Pipeline, process_wrapper
-from delphi.scorers import DetectionScorer, FuzzingScorer
-
-"""
-uv run python -m examples.example_script --model monet_cache_converted/850m --module .model.layers.4.router --features 6144  --width 262144
-uv run python -m sglang_router.launch_server --model-path "hugging-quants/Meta-Llama-3.1-70B-Instruct-AWQ-INT4" --port 8000 --host 0.0.0.0 --tensor-parallel-size=2 --mem-fraction-static=0.8 --dp-size 2 
-uv run python -m examples.example_script --model itda_cache/pythia-l9_mlp-transcoder-mean-skip-k32 --module gpt_neox.layers.9.mlp --features 500 --width 50142 --random_subset
-uv run python -m examples.example_script --model pkm_saes/baseline --module model.layers.9 --features 500 --random_subset
-
-"""
-# run with python examples/example_script.py --model gemma/16k --module .model.layers.10 --features 100 --experiment_name test
-=======
-
-from delphi.clients import Offline
 from delphi.config import ExperimentConfig, LatentConfig
 from delphi.explainers import DefaultExplainer
 from delphi.latents import LatentDataset, LatentLoader
@@ -42,75 +18,53 @@
 from delphi.pipeline import Pipe, Pipeline, process_wrapper
 from delphi.scorers import DetectionScorer, FuzzingScorer
 
+"""
+uv run python -m examples.example_script --model monet_cache_converted/850m --module .model.layers.4.router --latents 6144  --width 262144
+uv run python -m sglang_router.launch_server --model-path "hugging-quants/Meta-Llama-3.1-70B-Instruct-AWQ-INT4" --port 8000 --host 0.0.0.0 --tensor-parallel-size=2 --mem-fraction-static=0.8 --dp-size 2 
+uv run python -m examples.example_script --model itda_cache/pythia-l9_mlp-transcoder-mean-skip-k32 --module gpt_neox.layers.9.mlp --latents 500 --width 50142 --random_subset
+uv run python -m examples.example_script --model pkm_saes/baseline --module model.layers.9 --latents 500 --random_subset
+"""
+
 # run with python examples/example_script.py --model gemma/16k --module
 # .model.layers.10 --latents 100 --experiment_name test
 
->>>>>>> c9ed917b
 
 async def main(args):
     module = args.module
     latent_cfg = args.latent_options
     experiment_cfg = args.experiment_options
     shown_examples = args.shown_examples
-<<<<<<< HEAD
-    n_features = args.features  
-    start_feature = 0
+    n_latents = args.latents
+    start_latent = args.start_latent
     sae_model = args.model
 
     raw_dir = f"results/{args.model}"
-    features = torch.arange(start_feature,start_feature+n_features)
+    features = torch.arange(start_latent,start_latent+n_latents)
     cache_config_dir = f"{raw_dir}/{module}/config.json"
     with open(cache_config_dir, "r") as f:
         cache_config = json.load(f)
     if "width" in cache_config:
-        feature_cfg.width = cache_config["width"]
+        latent_cfg.width = cache_config["width"]
     
     max_feat = 0
     for st_file in (Path(raw_dir) / module).glob(f"*.safetensors"):
         _, end = map(int, st_file.stem.split("_"))
         max_feat = max(max_feat, end)
     if max_feat != 0:
-        feature_cfg.width = max_feat + 1
+        latent_cfg.width = max_feat + 1
     
     if args.random_subset:
         torch.manual_seed(0)
-        features = torch.randperm(feature_cfg.width)[:n_features]
-    feature_dict = {f"{module}": features}
-
-    dataset = FeatureDataset(
+        features = torch.randperm(latent_cfg.width)[:n_latents]
+    latent_dict = {f"{module}": features}
+
+    dataset = LatentDataset(
         raw_dir=raw_dir,
-        cfg=feature_cfg,
-=======
-    n_latents = args.latents
-    start_latent = args.start_latent
-    sae_model = args.model
-    latent_dict = {f"{module}": torch.arange(start_latent, start_latent + n_latents)}
-    dataset = LatentDataset(
-        raw_dir="raw_latents",
         cfg=latent_cfg,
->>>>>>> c9ed917b
         modules=[module],
         latents=latent_dict,
     )
 
-<<<<<<< HEAD
-    constructor=partial(
-        default_constructor,
-        # token_loader=lambda: dataset.load_tokens(),
-        token_loader=None,
-        n_random=experiment_cfg.n_random, 
-        ctx_len=experiment_cfg.example_ctx_len, 
-        max_examples=feature_cfg.max_examples
-    )
-    sampler=partial(sample,cfg=experiment_cfg)
-    loader = FeatureLoader(dataset, constructor=constructor, sampler=sampler)
-    ### Load client ###
-    
-    # client = Offline("hugging-quants/Meta-Llama-3.1-70B-Instruct-AWQ-INT4",max_memory=0.8,max_model_len=5120)
-    client = OpenRouter("hugging-quants/Meta-Llama-3.1-70B-Instruct-AWQ-INT4", api_key="hey",
-                        base_url="http://localhost:8000/v1/chat/completions")
-    
-=======
     constructor = partial(
         default_constructor,
         token_loader=lambda: dataset.load_tokens(),
@@ -121,14 +75,11 @@
     sampler = partial(sample, cfg=experiment_cfg)
     loader = LatentLoader(dataset, constructor=constructor, sampler=sampler)
     ### Load client ###
-
-    client = Offline(
-        "hugging-quants/Meta-Llama-3.1-70B-Instruct-AWQ-INT4",
-        max_memory=0.8,
-        max_model_len=5120,
-    )
-
->>>>>>> c9ed917b
+    
+    # client = Offline("hugging-quants/Meta-Llama-3.1-70B-Instruct-AWQ-INT4",max_memory=0.8,max_model_len=5120)
+    client = OpenRouter("hugging-quants/Meta-Llama-3.1-70B-Instruct-AWQ-INT4", api_key="hey",
+                        base_url="http://localhost:8000/v1/chat/completions")
+    
     ### Build Explainer pipe ###
     def explainer_preprocess(record):
         explanation_path = f"results/explanations/{sae_model}/{experiment_name}/{record.feature}.txt"
@@ -207,36 +158,26 @@
     ) as f:
         f.write(json.dumps(experiment_cfg.to_dict()))
 
-<<<<<<< HEAD
     log_prob = False
     scorer_pipe = Pipe(process_wrapper(
-            DetectionScorer(client, tokenizer=dataset.tokenizer, batch_size=shown_examples,verbose=False,log_prob=log_prob),
-=======
-    scorer_pipe = Pipe(
-        process_wrapper(
             DetectionScorer(
                 client,
                 tokenizer=dataset.tokenizer,
                 batch_size=shown_examples,
                 verbose=False,
-                log_prob=True,
+                log_prob=log_prob
             ),
->>>>>>> c9ed917b
             preprocess=scorer_preprocess,
             postprocess=partial(scorer_postprocess, score_dir="detection"),
         ),
         process_wrapper(
-<<<<<<< HEAD
-            FuzzingScorer(client, tokenizer=dataset.tokenizer, batch_size=shown_examples,verbose=False,log_prob=log_prob),
-=======
             FuzzingScorer(
                 client,
                 tokenizer=dataset.tokenizer,
                 batch_size=shown_examples,
                 verbose=False,
-                log_prob=True,
+                log_prob=log_prob
             ),
->>>>>>> c9ed917b
             preprocess=scorer_preprocess,
             postprocess=partial(scorer_postprocess, score_dir="fuzz"),
         ),
@@ -268,5 +209,7 @@
     parser.add_arguments(LatentConfig, dest="latent_options")
     args = parser.parse_args()
     experiment_name = args.experiment_name
+    
+
 
     asyncio.run(main(args))