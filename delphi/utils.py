--- conflicted
+++ resolved
@@ -1,13 +1,8 @@
-<<<<<<< HEAD
 from transformers import AutoTokenizer, PreTrainedTokenizer, PreTrainedTokenizerFast
 from typing import cast
 from torchtyping import TensorType
 from typing import Any, Type, TypeVar, cast
 import numpy as np
-=======
-from transformers import PreTrainedTokenizer, PreTrainedTokenizerFast
-
->>>>>>> c9ed917b
 
 def load_tokenized_data(
     ctx_len: int,
@@ -24,11 +19,8 @@
     """
     from datasets import load_dataset
     from sparsify.data import chunk_and_tokenize
-<<<<<<< HEAD
     
     print(dataset_repo,dataset_name,dataset_split)
-=======
->>>>>>> c9ed917b
 
     data = load_dataset(dataset_repo, name=dataset_name, split=dataset_split)
     data = data.shuffle(seed)
@@ -41,14 +33,33 @@
 
     tokens = tokens_ds["input_ids"]
 
-<<<<<<< HEAD
+    return tokens
+
+
+def load_filter(path: str, device: str = "cuda:0"):
+    import json
+
+    import torch
+
+    with open(path) as f:
+        filter = json.load(f)
+
+    return {key: torch.tensor(value, device=device) for key, value in filter.items()}
+
+
+
+T = TypeVar("T")
+
+
+def assert_type(typ: Type[T], obj: Any) -> T:
+    """Assert that an object is of a given type at runtime and return it."""
+    if not isinstance(obj, typ):
+        raise TypeError(f"Expected {typ.__name__}, got {type(obj).__name__}")
+
     return cast(typ, obj)
 
 def generate_split_indices(total: int, n_splits: int):
     boundaries = np.linspace(0, total, n_splits + 1).astype(np.int64)
 
     # Adjust end by one
-    return np.stack((boundaries[:-1], boundaries[1:] - 1), axis=-1).tolist()
-=======
-    return tokens
->>>>>>> c9ed917b
+    return np.stack((boundaries[:-1], boundaries[1:] - 1), axis=-1).tolist()